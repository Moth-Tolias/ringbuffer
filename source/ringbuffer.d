--- conflicted
+++ resolved
@@ -66,11 +66,7 @@
 	}
 
 	/// assignment
-<<<<<<< HEAD
 	void opAssign(R)(R rhs)
-=======
-	void opAssign(inout DataType[] rhs)
->>>>>>> 64a87e9a
 	in (rhs.length <= maxLength)
 	{
 		data[0 .. rhs.length] = rhs;
@@ -79,22 +75,14 @@
 	}
 
 	/// push to buffer
-<<<<<<< HEAD
 	void push(DataType rhs)
-=======
-	void push(inout DataType rhs)
->>>>>>> 64a87e9a
 	{
 		data[sanitize(writeIndex)] = rhs;
 		writeIndex = next(writeIndex + 1);
 	}
 
 	/// ditto
-<<<<<<< HEAD
 	void push(R)(R rhs)
-=======
-	void push(inout DataType[] rhs)
->>>>>>> 64a87e9a
 	{
 		foreach(DataType d; rhs)
 		{
@@ -103,11 +91,7 @@
 	}
 
 	/// ditto
-<<<<<<< HEAD
 	void opOpAssign(string op)(DataType rhs)
-=======
-	void opOpAssign(string op)(inout DataType rhs)
->>>>>>> 64a87e9a
 		if (op == "~")
 	in (length + 1 <= maxLength)
 	{
